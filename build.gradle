plugins {
  id "us.ihmc.gradle.ihmc-build" version "0.0.19"
}

repositories {
    maven {
       url "http://dl.bintray.com/ihmcrobotics/maven-release"
    }
}

apply plugin: 'java'
apply plugin: 'maven-publish'
apply plugin: 'com.jfrog.bintray'

sourceCompatibility = 1.8
<<<<<<< HEAD
version = '0.4.1'
=======
version = '0.4.2'
>>>>>>> 05d5f6df

project.ext.fullVersion = version
project.ext.vcsUrl = "https://github.com/ihmcrobotics/euclid-core"
project.ext.licenseURL = "http://www.apache.org/licenses/LICENSE-2.0.txt"
project.ext.licenseName = "The Apache Software License, Version 2.0"
project.ext.bintrayLicenseName = "Apache-2.0"
project.ext.publicationName = "euclid-core"

jar {
    manifest {
        attributes(
                "Created-By": "IHMC Gradle Build Script",
                "Implementation-Title": project.name,
                "Implementation-Version": project.version,
                "Implementation-Vendor": "IHMC",

                "Bundle-Name": project.name,
                "Bundle-Version": project.version,
                "Bundle-License": "IHMC Proprietary",
                "Bundle-Vendor": "IHMC")
    }
}

task sourceJar(type: Jar, dependsOn: classes) {
   classifier = 'sources'
   from sourceSets.main.allJava
}

publishing {
   publications {
      mavenJava(MavenPublication) {
         groupId "us.ihmc"
         artifactId project.ext.publicationName
         version "$version"
         from components.java
		 
		 pom.withXml {
             asNode().children().last() + {
                 resolveStrategy = Closure.DELEGATE_FIRST
                 name project.name
                 description 'Euclid Core is library providing the common tools useful for geometric applications and vectorial math.'
                 url project.ext.vcsUrl
                 licenses {
                     license {
                         name project.ext.licenseName
                         url project.ext.licenseURL
                         distribution 'repo'
                     }
                 }
                 developers {
                     developer {
                         id 'sbertrand'
                         name 'Sylvain Bertrand'
                         email 'sbertrand@ihmc.us'
                     }
                     developer {
                         id 'dcalvert'
                         name 'Duncan Calvert'
                         email 'dcalvert@ihmc.us'
                     }
                 }
             }
         }

		artifact sourceJar {
			classifier "sources"
		}
      }
   }
}

def bintrayUsernameString = project.hasProperty("bintray_user") ? bintray_user : "unknown"
def bintrayPasswordString = project.hasProperty("bintray_key") ? bintray_key : "unknown"

bintray {
   user = bintrayUsernameString
   key = bintrayPasswordString

   dryRun = false
   publish = false

   publications = ["mavenJava"]

   pkg {
      repo = "maven-release"
      name = project.ext.publicationName
      userOrg = 'ihmcrobotics'
      desc = "IHMC Open Robotics Software Project ${project.name}"

      websiteUrl = project.ext.vcsUrl
      issueTrackerUrl = "${project.ext.vcsUrl}/issues"
      vcsUrl = "${project.ext.vcsUrl}.git"

      licenses = [project.ext.bintrayLicenseName]
      labels = ['ihmc', 'java', 'geometry', 'vector', 'math']
      publicDownloadNumbers = true

      version {
         name = project.ext.fullVersion
         desc = "IHMC Open Robotics Software Project ${project.name} v${project.ext.fullVersion}"
         released = new Date()
         vcsTag = "v${project.version}"
      }
   }
}

repositories {
   mavenLocal()
   jcenter()
   mavenCentral()
}

dependencies {
    testCompile group: 'junit', name: 'junit', version: '4.11'
    testCompile group: 'org.pitest', name: 'pitest', version: '1.1.9'
    testCompile group: 'org.pitest', name: 'pitest-command-line', version: '1.1.9'
    testCompile group: 'us.ihmc', name: 'ihmc-continuous-integration-framework', version: '0.9.4'

    compile group: 'org.ejml', name: 'dense64', version: '0.30'
}<|MERGE_RESOLUTION|>--- conflicted
+++ resolved
@@ -13,11 +13,7 @@
 apply plugin: 'com.jfrog.bintray'
 
 sourceCompatibility = 1.8
-<<<<<<< HEAD
-version = '0.4.1'
-=======
 version = '0.4.2'
->>>>>>> 05d5f6df
 
 project.ext.fullVersion = version
 project.ext.vcsUrl = "https://github.com/ihmcrobotics/euclid-core"
