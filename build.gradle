plugins {
  id "us.ihmc.gradle.ihmc-build" version "0.0.19"
}

repositories {
    maven {
       url "http://dl.bintray.com/ihmcrobotics/maven-release"
    }
}

apply plugin: "java"
apply plugin: "maven-publish"
apply plugin: "com.jfrog.bintray"

sourceCompatibility = 1.8
<<<<<<< HEAD
version = "0.6.0"
=======
version = '0.6.1'
>>>>>>> e1a12d03
group = "us.ihmc"

project.ext.fullVersion = version
project.ext.vcsUrl = "https://github.com/ihmcrobotics/euclid-core"
project.ext.licenseURL = "http://www.apache.org/licenses/LICENSE-2.0.txt"
project.ext.licenseName = "The Apache Software License, Version 2.0"
project.ext.bintrayLicenseName = "Apache-2.0"
project.ext.publicationName = "euclid-core"

jar {
    manifest {
        attributes(
                "Created-By": "IHMC Gradle Build Script",
                "Implementation-Title": project.name,
                "Implementation-Version": project.version,
                "Implementation-Vendor": "IHMC",

                "Bundle-Name": project.name,
                "Bundle-Version": project.version,
                "Bundle-License": "IHMC Proprietary",
                "Bundle-Vendor": "IHMC")
    }
}

task sourceJar(type: Jar, dependsOn: classes) {
   classifier = "sources"
   from sourceSets.main.allJava
}

task testJar(type: Jar, dependsOn: [classes, testClasses]) {
   classifier = "test"
   from sourceSets.test.output
}

// Task to generate javadocs into relevant website directory
task genJavadocs(type: Javadoc, dependsOn: sourceJar) {
	source = sourceSets.main.allJava
	classpath = configurations.compile
	destinationDir = file("websitedocs/website/static/javadocs")
	setFailOnError(false)
}

//Ensure the replacestyles.sh script is run before the following task:

// Task to rename the javadocs directory with the version number
task javadocsVersion (dependsOn: genJavadocs) {
	file("websitedocs/website/static/javadocs").renameTo(file("websitedocs/website/static/javadocs" + "-" + version))
}

//Task to create a new version in docusaurus
task docsVersion (type: Exec, dependsOn: javadocsVersion) {
	workingDir "websitedocs/website"
	commandLine "yarn", "run", "version", version
}

publishing {
   publications {
      mavenJava(MavenPublication) {
         groupId "us.ihmc"
         artifactId project.ext.publicationName
         version "$version"
         from components.java

		 pom.withXml {
             asNode().children().last() + {
                 resolveStrategy = Closure.DELEGATE_FIRST
                 name project.name
                 description "Euclid Core is library providing the common tools useful for geometric applications and vectorial math."
                 url project.ext.vcsUrl
                 licenses {
                     license {
                         name project.ext.licenseName
                         url project.ext.licenseURL
                         distribution "repo"
                     }
                 }
                 developers {
                     developer {
                         id "sbertrand"
                         name "Sylvain Bertrand"
                         email "sbertrand@ihmc.us"
                     }
                     developer {
                         id "dcalvert"
                         name "Duncan Calvert"
                         email "dcalvert@ihmc.us"
                     }
                 }
             }
         }

		artifact sourceJar {
			classifier "sources"
		}

		artifact testJar {
			classifier "test"
		}
      }
   }
}

def bintrayUsernameString = project.hasProperty("bintray_user") ? bintray_user : "unknown"
def bintrayPasswordString = project.hasProperty("bintray_key") ? bintray_key : "unknown"

bintray {
   user = bintrayUsernameString
   key = bintrayPasswordString

   dryRun = false
   publish = false

   publications = ["mavenJava"]

   pkg {
      repo = "maven-release"
      name = project.ext.publicationName
      userOrg = "ihmcrobotics"
      desc = "IHMC Open Robotics Software Project ${project.name}"

      websiteUrl = project.ext.vcsUrl
      issueTrackerUrl = "${project.ext.vcsUrl}/issues"
      vcsUrl = "${project.ext.vcsUrl}.git"

      licenses = [project.ext.bintrayLicenseName]
      labels = ["ihmc", "java", "geometry", "vector", "math"]
      publicDownloadNumbers = true

      version {
         name = project.ext.fullVersion
         desc = "IHMC Open Robotics Software Project ${project.name} v${project.ext.fullVersion}"
         released = new Date()
         vcsTag = "v${project.version}"
      }
   }
}

repositories {
   mavenLocal()
   jcenter()
   mavenCentral()
}

dependencies {
    testCompile group: "junit", name: "junit", version: "4.12"
    testCompile group: "org.pitest", name: "pitest", version: "1.2.0"
    testCompile group: "org.pitest", name: "pitest-command-line", version: "1.2.0"

    compile group: "org.ejml", name: "dense64", version: "0.30"
}<|MERGE_RESOLUTION|>--- conflicted
+++ resolved
@@ -13,11 +13,7 @@
 apply plugin: "com.jfrog.bintray"
 
 sourceCompatibility = 1.8
-<<<<<<< HEAD
-version = "0.6.0"
-=======
-version = '0.6.1'
->>>>>>> e1a12d03
+version = "0.6.1"
 group = "us.ihmc"
 
 project.ext.fullVersion = version
